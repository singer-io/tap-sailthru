"""
Python client for Sailthru API
"""

import hashlib
import json
import math
import sys
from typing import Union

import backoff
from requests import Session
from requests.exceptions import Timeout
from singer import get_logger, metrics

LOGGER = get_logger()

# Backoff retries
MAX_RETRIES = 3

# timeout request after 300 seconds
REQUEST_TIMEOUT = 300

# pylint: disable=missing-class-docstring
class SailthruClientError(Exception):
    pass

# pylint: disable=missing-class-docstring
class SailthruClientStatsNotReadyError(Exception):
    pass

# pylint: disable=missing-class-docstring
class SailthruClient429Error(Exception):
    def __init__(self, message=None, response=None):
        super().__init__(message)
        self.message = message
        self.response = response

# pylint: disable=missing-class-docstring
class SailthruServer5xxError(Exception):
    pass


def retry_after_wait_gen():
    while True:
        # This is called in an except block so we can retrieve the exception
        # and check it.
        exc_info = sys.exc_info()
        resp = exc_info[1].response
        sleep_time_str = resp.headers.get('X-Rate-Limit-Remaining')
        LOGGER.info(f'API rate limit exceeded -- sleeping for '
                    f'{sleep_time_str} seconds')
        yield math.floor(float(sleep_time_str))


class SailthruClient:
    base_url = 'https://api.sailthru.com'

    def __init__(self, api_key, api_secret, user_agent, request_timeout) -> None:
        self.__api_key = api_key
        self.__api_secret = api_secret
        self.session = Session()
        self.headers = {'User-Agent': user_agent}

<<<<<<< HEAD
    def check_platform_access(self) -> None:
        """
        Check that provided credentials are valid or not by requesting sample settings.
        """
        self.get('/settings', None)
=======
        # Set request timeout to config param `request_timeout` value.
        # If value is 0,"0","" or not passed then it set default to 300 seconds.
        if request_timeout and float(request_timeout):
            self.__request_timeout = float(request_timeout)
        else:
            self.__request_timeout = REQUEST_TIMEOUT 
>>>>>>> 188f539e

    def extract_params(self, params: Union[list, dict]) -> list:
        """
        Extracts the values of a set of parameters, recursing into nested dictionaries.

        :param params: dictionary values to generate signature string
        :return: A list of values
        """
        values = []
        if isinstance(params, dict):
            for value in params.values():
                values.extend(self.extract_params(value))
        elif isinstance(params, list):
            for value in params:
                values.extend(self.extract_params(value))
        else:
            values.append(params)
        return values

    def get_signature_string(self,
                             params: Union[list, dict],
                             secret: str) -> bytes:
        """
        Returns the unhashed signature string
        (secret + sorted list of param values) for an API call.

        :param params: dictionary values to generate signature string
        :param secret: secret string
        :return: A bytes object
        """
        str_list = [str(item) for item in self.extract_params(params)]
        str_list.sort()
        return (secret + ''.join(str_list)).encode('utf-8')

    def get_signature_hash(self, params: Union[list, dict], secret: str) -> str:
        """
        Returns an MD5 hash of the signature string for an API call.

        :param params: dictionary values to generate signature hash
        :param sercret: secret string
        :return: A hashed string
        """
        return hashlib.md5(self.get_signature_string(params, secret)).hexdigest()

    def get_lists(self, params: dict = None) -> dict:
        """
        Get all the lists in Sailthru.

        Docs: https://getstarted.sailthru.com/developers/api/list/

        :param params: Dict containig params to be passed to the API
        :return: A dict containing the API response.
        """
        return self.get('/list', params)

    def get_ad_targeter_plans(self, params: dict = None) -> dict:
        """
        Get all info on Ad Targeter Plans.

        Docs: https://getstarted.sailthru.com/developers/api/ad-plan/

        :param params: Dict containig params to be passed to the API
        :return: A dict containing the API response.
        """
        return self.get('/ad/plan', params)

    def get_blasts(self, params: dict = None) -> dict:
        """
        Get information about campaigns (blasts).

        Docs: https://getstarted.sailthru.com/developers/api/blast/
        Endpoint does not have ability to return all blasts. Can only
        query by blast status.

        :param params: Dict containig params to be passed to the API
        :return: A dict containing the API response.
        """
        if not params.get('status') and not params.get('blast_id'):
            raise SailthruClientError('Endpoint requires either "blast_id"'
                                      'or "status" parameter')

        return self.get('/blast', params)

    def get_blast_repeats(self, params: dict = None) -> dict:
        """
        Get all the recurring mass mail campaigns.

        Docs: https://getstarted.sailthru.com/developers/api/blast_repeat/

        :param params: Dict containig params to be passed to the API
        :return: A dict containing the API response.
        """
        return self.get('/blast_repeat', params)

    def get_user(self, params: dict = None) -> dict:
        """
        Get user profile data.

        Docs: https://getstarted.sailthru.com/developers/api/user/

        :param params: Dict containig params to be passed to the API
        :return: A dict containing the API response.
        """
        if not params.get('id'):
            raise SailthruClientError('Required "id" parameter missing')

        return self.get('/user', params)

    def get_job(self, params: dict = None) -> dict:
        """
        Get status and export URL for job.

        Docs: https://getstarted.sailthru.com/developers/api/job

        :param params: Dict containig params to be passed to the API
        :return: A dict containing the API response.
        """
        if not params.get('job_id'):
            raise SailthruClientError('Required "job_id" parameter missing')

        return self.get('/job', params)

    def create_job(self, params: dict = None) -> dict:
        """
        Create data export job.

        Docs: https://getstarted.sailthru.com/developers/api/job

        :param params: Dict containig params to be passed to the API
        :return: A dict containing the API response.
        """
        if not params.get('job'):
            raise SailthruClientError('Required "job" type parameter missing')

        return self.post('/job', params)

    # pylint: disable=missing-function-docstring
    def get(self, endpoint, params):
        return self._build_request(endpoint, params, 'GET')

    # pylint: disable=missing-function-docstring
    def post(self, endpoint, params):
        return self._build_request(endpoint, params, 'POST')

    def _build_request(self, endpoint, params, method):
        url = f"{self.base_url}{endpoint}"
        payload = self._prepare_payload(params)
        return self._make_request(url, payload, method)


    @backoff.on_exception(retry_after_wait_gen,
                          SailthruClient429Error,
                          max_tries=MAX_RETRIES)
    @backoff.on_exception(backoff.expo,
                          (SailthruClientError,
                          SailthruServer5xxError,
                          SailthruClientStatsNotReadyError,
                          Timeout),
                          max_tries=MAX_RETRIES,
                          factor=2)
    def _make_request(self, url, payload, method):

        params, data = (None, payload) if method == 'POST' else (payload, None)

        with metrics.http_request_timer(url) as timer:
            response = self.session.request(method=method,
                                            url=url,
                                            params=params,
                                            data=data,
                                            headers=self.headers,
                                            timeout=self.__request_timeout)
            timer.tags[metrics.Tag.http_status_code] = response.status_code

        if response.status_code == 429:
            raise SailthruClient429Error("rate limit exceeded", response)
        if response.status_code >= 500:
            raise SailthruServer5xxError
        if response.status_code == 400 and response.json().get("error") == 99:
            raise SailthruClientStatsNotReadyError
        if response.status_code == 403 and response.json().get("error") == 99:
            # pylint: disable=logging-fstring-interpolation
            LOGGER.warning(f"{response.json()}")
            return response.json()
        if response.status_code != 200:
            raise SailthruClientError

        return response.json()

    def _prepare_payload(self, data):
        payload = {
            'api_key': self.__api_key,
            'format': 'json',
            'json': json.dumps(data)
        }
        signature = self.get_signature_hash(payload, self.__api_secret)
        payload['sig'] = signature
        return payload<|MERGE_RESOLUTION|>--- conflicted
+++ resolved
@@ -62,20 +62,18 @@
         self.session = Session()
         self.headers = {'User-Agent': user_agent}
 
-<<<<<<< HEAD
-    def check_platform_access(self) -> None:
-        """
-        Check that provided credentials are valid or not by requesting sample settings.
-        """
-        self.get('/settings', None)
-=======
         # Set request timeout to config param `request_timeout` value.
         # If value is 0,"0","" or not passed then it set default to 300 seconds.
         if request_timeout and float(request_timeout):
             self.__request_timeout = float(request_timeout)
         else:
             self.__request_timeout = REQUEST_TIMEOUT 
->>>>>>> 188f539e
+
+    def check_platform_access(self) -> None:
+        """
+        Check that provided credentials are valid or not by requesting sample settings.
+        """
+        self.get('/settings', None)
 
     def extract_params(self, params: Union[list, dict]) -> list:
         """
