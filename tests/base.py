import os
import unittest
<<<<<<< HEAD
from tap_tester import connections, runner, menagerie
=======
import tap_tester.connections as connections
import tap_tester.menagerie as menagerie
import tap_tester.runner as runner
from datetime import datetime as dt
from datetime import timedelta
>>>>>>> 32b0c558

class SailthruBaseTest(unittest.TestCase):
    """
    Setup expectations for test sub classes
    Run discovery for as a prerequisite for most tests
    """
    AUTOMATIC_FIELDS = "automatic"
    REPLICATION_KEYS = "valid-replication-keys"
    PRIMARY_KEYS = "table-key-properties"
    FOREIGN_KEYS = "table-foreign-key-properties"
    REPLICATION_METHOD = "forced-replication-method"
    API_LIMIT = "max-row-limit"
    INCREMENTAL = "INCREMENTAL"
    FULL_TABLE = "FULL_TABLE"
    START_DATE_FORMAT = "%Y-%m-%dT00:00:00Z"
    OBEYS_START_DATE = "obey-start-date"

    @staticmethod
    def tap_name():
        """The name of the tap"""
        return "tap-sailthru"

    @staticmethod
    def get_type():
        """the expected url route ending"""
        return "platform.sailthru"

    def expected_streams(self):
        """A set of expected stream names"""
        return set(self.expected_metadata().keys())

    def untestable_streams(self):
        return set()

    def expected_sync_streams(self):
        return self.expected_streams() - self.untestable_streams()

    def expected_metadata(self):
        return {
            "ad_targeter_plans": {
                self.PRIMARY_KEYS : {"plan_id"},
                self.REPLICATION_METHOD : self.FULL_TABLE,
                self.OBEYS_START_DATE: False
            },
            "blasts": {
                self.PRIMARY_KEYS : {"blast_id"},
                self.REPLICATION_METHOD : self.INCREMENTAL,
                self.REPLICATION_KEYS : {"modify_time"},
                self.OBEYS_START_DATE: True
            },
            "blast_query": {
                self.PRIMARY_KEYS : {"profile_id", "blast_id"},
                self.REPLICATION_METHOD : self.FULL_TABLE,
                self.OBEYS_START_DATE: False
            },
            "blast_repeats": {
                self.PRIMARY_KEYS : {"repeat_id"},
                self.REPLICATION_METHOD : self.INCREMENTAL,
                self.REPLICATION_KEYS : {"modify_time"},
                self.OBEYS_START_DATE: True
            },
            "lists": {
                self.PRIMARY_KEYS : {"list_id"},
                self.REPLICATION_METHOD : self.FULL_TABLE,
                self.OBEYS_START_DATE: False
            },
            "blast_save_list": {
                self.PRIMARY_KEYS : {"profile_id"},
                self.REPLICATION_METHOD : self.FULL_TABLE,
                self.OBEYS_START_DATE: False
            },
            "users": {
                self.PRIMARY_KEYS : {"profile_id"},
                self.REPLICATION_METHOD : self.FULL_TABLE,
                self.OBEYS_START_DATE: False
            },
            "purchase_log": {
                self.PRIMARY_KEYS : {"extid"},
                self.REPLICATION_METHOD : self.INCREMENTAL,
                self.REPLICATION_KEYS : {"date"},
                self.OBEYS_START_DATE: True
            }
        }

    def run_and_verify_check_mode(self, conn_id):
        """
        Run the tap in check mode and verify it succeeds.
        This should be ran prior to field selection and initial sync.
        Return the connection id and found catalogs from menagerie.
        """

        # Run a check job using orchestrator (discovery)
        check_job_name = runner.run_check_mode(self, conn_id)

        # Assert that the check job succeeded
        exit_status = menagerie.get_exit_status(conn_id, check_job_name)
        menagerie.verify_check_exit_status(self, exit_status, check_job_name)

        found_catalogs = menagerie.get_catalogs(conn_id)
        self.assertGreater(len(found_catalogs), 0, msg="unable to locate schemas for connection {}".format(conn_id))

        found_catalog_names = set(map(lambda c: c['stream_name'], found_catalogs))
        self.assertSetEqual(self.expected_streams(), found_catalog_names, msg="discovered schemas do not match")
        print("discovered schemas are OK")

        return found_catalogs


    def get_properties(self, original_properties=True):
        properties = {
<<<<<<< HEAD
            'start_date': '2017-01-01T00:00:00Z'
=======
            'start_date': '2021-04-01T00:00:00Z'
>>>>>>> 32b0c558
        }

        if original_properties:
            return properties

        # Reassign start date
        properties["start_date"] = self.start_date
        return properties

    def get_credentials(self):
        return {
            "api_key": os.environ['TAP_SAILTHRU_API_KEY'],
            "api_secret": os.environ['TAP_SAILTHRU_API_SECRET']
        }

    def expected_primary_keys(self):
        """
        return a dictionary with key of table name and value as a set of primary key fields
        """
        return {table: properties.get(self.PRIMARY_KEYS, set())
                for table, properties
                in self.expected_metadata().items()}

    def expected_replication_keys(self):
        """
        return a dictionary with key of table name and value as a set of replication key fields
        """
        return {table: properties.get(self.REPLICATION_KEYS, set())
                for table, properties
                in self.expected_metadata().items()}

    def expected_automatic_fields(self):
        """
        return a dictionary with key of table name and value as a set of primary key and replication
        key fields
        """
        auto_fields = {}
        for k, v in self.expected_metadata().items():
            auto_fields[k] = v.get(self.PRIMARY_KEYS, set()) |  v.get(self.REPLICATION_KEYS, set())
        return auto_fields

    def expected_replication_method(self):
        """return a dictionary with key of table name and value of replication method"""
        return {table: properties.get(self.REPLICATION_METHOD, set())
                for table, properties
                in self.expected_metadata().items()}

    def select_all_streams_and_fields(self, conn_id, catalogs, select_all_fields: bool = True):
        """Select all streams and all fields within streams"""
        for catalog in catalogs:
            if catalog["tap_stream_id"] in self.expected_sync_streams():
                schema = menagerie.get_annotated_schema(conn_id, catalog['stream_id'])

                non_selected_properties = []
                if not select_all_fields:
                    # get a list of all properties so that none are selected
                    non_selected_properties = schema.get('annotated-schema', {}).get(
                        'properties', {}).keys()

                connections.select_catalog_and_fields_via_metadata(
                    conn_id, catalog, schema, [], non_selected_properties)

    def run_and_verify_sync(self, conn_id):
        """
        Run a sync job and make sure it exited properly.
        Return a dictionary with keys of streams synced and values of records synced for each stream
        """
        # Run a sync job using orchestrator
        sync_job_name = runner.run_sync_mode(self, conn_id)

        # Verify tap and target exit codes
        exit_status = menagerie.get_exit_status(conn_id, sync_job_name)
        menagerie.verify_sync_exit_status(self, exit_status, sync_job_name)

        # Verify actual rows were synced
        sync_record_count = runner.examine_target_output_file(
            self, conn_id, self.expected_streams(), self.expected_primary_keys())
        self.assertGreater(
            sum(sync_record_count.values()), 0,
            msg="failed to replicate any data: {}".format(sync_record_count)
        )
        print("total replicated row count: {}".format(sum(sync_record_count.values())))

        return sync_record_count

    def perform_and_verify_table_and_field_selection(self,
                                                     conn_id,
                                                     test_catalogs,
                                                     select_all_fields=True):
        """
        Perform table and field selection based off of the streams to select
        set and field selection parameters.
        Verify this results in the expected streams selected and all or no
        fields selected for those streams.
        """

        # Select all available fields or select no fields from all testable streams
        self.select_all_streams_and_fields(
            conn_id=conn_id, catalogs=test_catalogs, select_all_fields=select_all_fields
        )

        catalogs = menagerie.get_catalogs(conn_id)

        # Ensure our selection affects the catalog
        expected_selected = [tc.get('stream_name') for tc in test_catalogs]
        for cat in catalogs:
            catalog_entry = menagerie.get_annotated_schema(conn_id, cat['stream_id'])

            # Verify all testable streams are selected
            selected = catalog_entry.get('annotated-schema').get('selected')
            print("Validating selection on {}: {}".format(cat['stream_name'], selected))
            if cat['stream_name'] not in expected_selected:
                self.assertFalse(selected, msg="Stream selected, but not testable.")
                continue # Skip remaining assertions if we aren't selecting this stream
            self.assertTrue(selected, msg="Stream not selected.")

            if select_all_fields:
                # Verify all fields within each selected stream are selected
                for field, field_props in catalog_entry.get('annotated-schema').get('properties').items():
                    field_selected = field_props.get('selected')
                    print("\tValidating selection on {}.{}: {}".format(
                        cat['stream_name'], field, field_selected))
                    self.assertTrue(field_selected, msg="Field not selected.")
            else:
                # Verify only automatic fields are selected
                expected_automatic_fields = self.expected_automatic_fields().get(cat['stream_name'])
                selected_fields = self.get_selected_fields_from_metadata(catalog_entry['metadata'])
                self.assertEqual(expected_automatic_fields, selected_fields)
    
    @staticmethod
    def get_selected_fields_from_metadata(metadata):
        selected_fields = set()
        for field in metadata:
            is_field_metadata = len(field['breadcrumb']) > 1
            inclusion_automatic_or_selected = (
                field['metadata']['selected'] is True or \
                field['metadata']['inclusion'] == 'automatic'
            )
            if is_field_metadata and inclusion_automatic_or_selected:
                selected_fields.add(field['breadcrumb'][1])
        return selected_fields

    def timedelta_formatted(self, dtime, days=0):
        try:
            date_stripped = dt.strptime(dtime, self.START_DATE_FORMAT)
            return_date = date_stripped + timedelta(days=days)

            return dt.strftime(return_date, self.START_DATE_FORMAT)

        except ValueError:
                return Exception("Datetime object is not of the format: {}".format(self.START_DATE_FORMAT))<|MERGE_RESOLUTION|>--- conflicted
+++ resolved
@@ -1,14 +1,10 @@
 import os
 import unittest
-<<<<<<< HEAD
-from tap_tester import connections, runner, menagerie
-=======
 import tap_tester.connections as connections
 import tap_tester.menagerie as menagerie
 import tap_tester.runner as runner
 from datetime import datetime as dt
 from datetime import timedelta
->>>>>>> 32b0c558
 
 class SailthruBaseTest(unittest.TestCase):
     """
@@ -119,11 +115,7 @@
 
     def get_properties(self, original_properties=True):
         properties = {
-<<<<<<< HEAD
-            'start_date': '2017-01-01T00:00:00Z'
-=======
             'start_date': '2021-04-01T00:00:00Z'
->>>>>>> 32b0c558
         }
 
         if original_properties:
