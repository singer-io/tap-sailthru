--- conflicted
+++ resolved
@@ -1,9 +1,5 @@
 import os
 import unittest
-<<<<<<< HEAD
-import singer
-=======
->>>>>>> dc199256
 import tap_tester.connections as connections
 import tap_tester.menagerie as menagerie
 import tap_tester.runner as runner
