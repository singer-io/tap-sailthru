--- conflicted
+++ resolved
@@ -28,13 +28,8 @@
         • verify all data from later start data has bookmark values >= start_date
         """
         # Streams to verify start date tests
-<<<<<<< HEAD
-        expected_streams = self.expected_sync_streams()
-=======
-        # BUG: purchase_log stream has incorrect logic for date_windowing. BUG_ID: TDL-17521
         # BUG: Getting different Record count for blast_query Job during multiple syncs. BUG_ID: TDL-17697
-        expected_streams = self.expected_sync_streams() - {"purchase_log", "blast_query"}
->>>>>>> d8c5300d
+        expected_streams = self.expected_sync_streams() - {"blast_query"}
         self.run_test(expected_streams)
         
     def run_test(self, expected_streams):
